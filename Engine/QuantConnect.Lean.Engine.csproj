--- conflicted
+++ resolved
@@ -192,15 +192,13 @@
       <Project>{7702711a-0c09-40d4-b151-e308d1520738}</Project>
       <Name>QuantConnect.Algorithm.FSharp</Name>
     </ProjectReference>
-<<<<<<< HEAD
     <ProjectReference Include="..\Algorithm.VisualBasic\QuantConnect.Algorithm.VisualBasic.vbproj">
       <Project>{af8f124b-b441-4aa7-92b7-cea72bdb4118}</Project>
       <Name>QuantConnect.Algorithm.VisualBasic</Name>
-=======
+    </ProjectReference>
     <ProjectReference Include="..\Algorithm.Java\QuantConnect.Algorithm.Java.csproj">
       <Project>{61097e9e-eb20-4677-b394-ce0682b9d610}</Project>
       <Name>QuantConnect.Algorithm.Java</Name>
->>>>>>> 88b93b1c
     </ProjectReference>
     <ProjectReference Include="..\AlgorithmFactory\QuantConnect.AlgorithmFactory.csproj">
       <Project>{e99d056a-b6fb-48d2-9f7c-683c54cebbf9}</Project>
