﻿/*
 * QUANTCONNECT.COM - Democratizing Finance, Empowering Individuals.
 * Lean Algorithmic Trading Engine v2.0. Copyright 2014 QuantConnect Corporation.
 * 
 * Licensed under the Apache License, Version 2.0 (the "License"); 
 * you may not use this file except in compliance with the License.
 * You may obtain a copy of the License at http://www.apache.org/licenses/LICENSE-2.0
 * 
 * Unless required by applicable law or agreed to in writing, software
 * distributed under the License is distributed on an "AS IS" BASIS,
 * WITHOUT WARRANTIES OR CONDITIONS OF ANY KIND, either express or implied.
 * See the License for the specific language governing permissions and
 * limitations under the License.
*/

using System;
using System.IO;
using System.Linq;
using QuantConnect.Logging;
using System.Diagnostics;
using System.Threading.Tasks;
using System.Collections.Generic;
using System.Text;
using System.Threading;
using QuantConnect.Data;
using QuantConnect.Data.Market;
using QuantConnect.Lean.Engine.DataFeeds.Enumerators;
using QuantConnect.Orders;
using QuantConnect.Util;

namespace QuantConnect.ToolBox.AlgoSeekFuturesConverter
{
    using Processors = Dictionary<Symbol, List<List<AlgoSeekFuturesProcessor>>>;
    /// <summary>
    /// Process a directory of algoseek futures files into separate resolutions.
    /// </summary>
    public class AlgoSeekFuturesConverter
    {
<<<<<<< HEAD
        private const int execTimeout = 180;// sec
=======
        private const int execTimeout = 60;// sec
>>>>>>> 5c46e07c
        private string _source;
        private string _remote;
        private string _destination;
        private List<Resolution> _resolutions;
        private DateTime _referenceDate;

        private readonly ParallelOptions parallelOptions = new ParallelOptions { MaxDegreeOfParallelism = Environment.ProcessorCount * 5 };

        /// <summary>
        /// Create a new instance of the AlgoSeekFutures Converter. Parse a single input directory into an output.
        /// </summary>
        /// <param name="resolutions">Convert this resolution</param>
        /// <param name="referenceDate">Datetime to be added to the milliseconds since midnight. Algoseek data is stored in channel files (XX.bz2) and in a source directory</param>
        /// <param name="source">Remote directory of the .bz algoseek files</param>
        /// <param name="source">Source directory of the .csv algoseek files</param>
        /// <param name="destination">Data directory of LEAN</param>
        public AlgoSeekFuturesConverter(List<Resolution> resolutions, DateTime referenceDate, string remote, string source, string destination)
        {
            _source = source;
            _remote = remote;
            _referenceDate = referenceDate;
            _destination = destination;
            _resolutions = resolutions;
        }

        /// <summary>
        /// Give the reference date and source directory, convert the algoseek data into n-resolutions LEAN format.
        /// </summary>
        public void Convert()
        {
            //Get the list of all the files, then for each file open a separate streamer.
            var files = Directory.EnumerateFiles(_remote, "*.bz2");
            files = files.Where(x => Path.GetFileNameWithoutExtension(x).ToLower().IndexOf("option") == -1);

            Log.Trace("AlgoSeekFuturesConverter.Convert(): Loading {0} AlgoSeekFuturesReader for {1} ", files.Count(), _referenceDate);

            //Initialize parameters
            var totalLinesProcessed = 0L;
            var totalFiles = files.Count();
            var totalFilesProcessed = 0;
            var start = DateTime.MinValue;

            var zipper = OS.IsWindows ? "C:/Program Files/7-Zip/7z.exe" : "7z";
            var random = new Random((int)DateTime.Now.Ticks);

            var symbolMultipliers = LoadSymbolMultipliers();

            //Extract each file massively in parallel.
            Parallel.ForEach(files, parallelOptions, file =>
            {
                Log.Trace("Remote File :" + file);

                var csvFile = Path.Combine(_source, Path.GetFileName(file).Replace(".bz2", ""));

                Log.Trace("Source File :" + csvFile);

                if (!File.Exists(csvFile))
                {
                    Log.Trace("AlgoSeekFuturesConverter.Convert(): Extracting " + file);
                    var psi = new ProcessStartInfo(zipper, " e " + file + " -o" + _source)
                    {
                        CreateNoWindow = true,
                        WindowStyle = ProcessWindowStyle.Hidden,
                        UseShellExecute = false,
                        RedirectStandardOutput = true
                    };

                    var process = new Process();
                    process.StartInfo = psi;
                    process.Start();

                    while (!process.StandardOutput.EndOfStream)
                    {
                        process.StandardOutput.ReadLine();
                    }

                    if (!process.WaitForExit(execTimeout * 1000))
                    {
                        Log.Error("7Zip timed out: " + file);
                    }
                    else
                    {
                        if (process.ExitCode > 0)
                        {
                            Log.Error("7Zip Exited Unsuccessfully: " + file);
                        }
                    }
                }
                Log.Trace("Source File :" + csvFile);

                // setting up local processors and the flush event
                var processors = new Processors();

                // symbol filters 
                // var symbolFilterNames = new string[] { "AAPL", "TWX", "NWSA", "FOXA", "AIG", "EGLE", "EGEC" };
                // var symbolFilter = symbolFilterNames.SelectMany(name => new[] { name, name + "1", name + ".1" }).ToHashSet();
                // var reader = new AlgoSeekFuturesReader(csvFile, symbolFilter);

                var reader = new AlgoSeekFuturesReader(csvFile, symbolMultipliers);
                if (start == DateTime.MinValue)
                {
                    start = DateTime.Now;
                }

                if (reader.Current != null) // reader contains the data
                {
                    do
                    {
                        var tick = reader.Current as Tick;

                        //Add or create the consolidator-flush mechanism for symbol:
                        List<List<AlgoSeekFuturesProcessor>> symbolProcessors;
                        if (!processors.TryGetValue(tick.Symbol, out symbolProcessors))
                        {
                            symbolProcessors = new List<List<AlgoSeekFuturesProcessor>>(3)
                                        {
                                            { _resolutions.Select(x => new AlgoSeekFuturesProcessor(tick.Symbol, _referenceDate, TickType.Trade, x, _destination)).ToList() },
                                            { _resolutions.Select(x => new AlgoSeekFuturesProcessor(tick.Symbol, _referenceDate, TickType.Quote, x, _destination)).ToList() },
                                            { _resolutions.Select(x => new AlgoSeekFuturesProcessor(tick.Symbol, _referenceDate, TickType.OpenInterest, x, _destination)).ToList() }
                                        };

                            processors[tick.Symbol] = symbolProcessors;
                        }

                        // Pass current tick into processor: enum 0 = trade; 1 = quote, 2 = oi
                        foreach (var processor in symbolProcessors[(int)tick.TickType])
                        {
                            processor.Process(tick);
                        }

                        if (Interlocked.Increment(ref totalLinesProcessed) % 1000000m == 0)
                        {
                            var pro = (double)processors.Values.SelectMany( p => p.SelectMany( x => x )).Count();
                            var symbols = (double)processors.Keys.Count();
                            Log.Trace("AlgoSeekFuturesConverter.Convert(): Processed {0,3}M ticks( {1}k / sec); Memory in use: {2} MB; Total progress: {3}%, Processor per symbol {4}", Math.Round(totalLinesProcessed / 1000000m, 2), Math.Round(totalLinesProcessed / 1000L / (DateTime.Now - start).TotalSeconds), Process.GetCurrentProcess().WorkingSet64 / (1024 * 1024), 100 * totalFilesProcessed / totalFiles, pro / symbols);
                        }

                    }
                    while (reader.MoveNext());

                    Log.Trace("AlgoSeekFuturesConverter.Convert(): Performing final flush to disk... ");
                    Flush(processors, DateTime.MaxValue, true);
                }

                processors = null;
                GC.Collect();
                GC.WaitForPendingFinalizers();

                Log.Trace("AlgoSeekFuturesConverter.Convert(): Finished processing file: " + file);
                Interlocked.Increment(ref totalFilesProcessed);
            });


        }

        /// <summary>
        /// Private method loads symbol multipliers from algoseek csv file
        /// </summary>
        /// <returns></returns>

        private Dictionary<string, decimal> LoadSymbolMultipliers()
        {
            const int columnsCount = 4;
            const int columnUnderlying = 0;
            const int columnProductName = 1;
            const int columnMultipleFactor = 2;
            const int columnInfo = 3;

            return File.ReadAllLines("AlgoSeekFuturesConverter/AlgoSeek.US.Futures.PriceMultipliers.1.1.csv")
                    .Select(line => line.ToCsvData())
                    // skipping empty fields
                    .Where(line => !string.IsNullOrEmpty(line[columnUnderlying]) && 
                                   !string.IsNullOrEmpty(line[columnMultipleFactor]))
                    // skipping header
                    .Skip(1)
                    .ToDictionary(line => line[columnUnderlying],
                                  line => System.Convert.ToDecimal(line[columnMultipleFactor]));
        }

        private void Flush(Processors processors, DateTime time, bool final)
        {
            foreach (var symbol in processors.Keys)
            {
                processors[symbol].ForEach(p => p.ForEach(x => x.FlushBuffer(time, final)));
            }
        }

        /// <summary>
        /// Compress the queue buffers directly to a zip file. Lightening fast as streaming ram-> compressed zip.
        /// </summary>
        public void Package(DateTime date)
        {
            var zipper = OS.IsWindows ? "C:/Program Files/7-Zip/7z.exe" : "7z";

            Log.Trace("AlgoSeekFuturesConverter.Package(): Zipping all files ...");

            var destination = Path.Combine(_destination, "future");
            var dateMask = date.ToString(DateFormat.EightCharacter);

            var files =
                Directory.EnumerateFiles(destination, dateMask + "*.csv", SearchOption.AllDirectories)
                .GroupBy(x => Directory.GetParent(x).FullName)
                .ToList();

            //Zip each file massively in parallel.
            Parallel.ForEach(files, parallelOptions, file =>
            {
                var outputFileName = file.Key + ".zip";
                var inputFileNames = Path.Combine(file.Key, "*.csv");
                var cmdArgs = " a " + outputFileName + " " + inputFileNames;

                Log.Trace("AlgoSeekFuturesConverter.Convert(): Zipping " + outputFileName);
                var psi = new ProcessStartInfo(zipper, cmdArgs)
                {
                    CreateNoWindow = true,
                    WindowStyle = ProcessWindowStyle.Hidden,
                    UseShellExecute = false,
                    RedirectStandardOutput = true
                };
                var process = new Process();
                process.StartInfo = psi;
                process.Start();

                while (!process.StandardOutput.EndOfStream)
                {
                    process.StandardOutput.ReadLine();
                }

                if (!process.WaitForExit(execTimeout * 1000))
                {
                    Log.Error("7Zip timed out: " + outputFileName);
                }
                else
                {
                    if (process.ExitCode > 0)
<<<<<<< HEAD
                    {
                        Log.Error("7Zip Exited Unsuccessfully: " + outputFileName);
                    }
                    else
                    {
                        try
                        {
                            Directory.Delete(file.Key, true);
                        }
                        catch (Exception err)
                        {
                            Log.Error("Directory.Delete returned error: " + err.Message);
                        }
=======
                    {
                        Log.Error("7Zip Exited Unsuccessfully: " + outputFileName);
>>>>>>> 5c46e07c
                    }
                }

                try
                {
                    Directory.Delete(file.Key, true);
                }
                catch (Exception err)
                {
                    Log.Error("Directory.Delete returned error: " + err.Message);
                }
            });
        }

    }
}<|MERGE_RESOLUTION|>--- conflicted
+++ resolved
@@ -36,11 +36,7 @@
     /// </summary>
     public class AlgoSeekFuturesConverter
     {
-<<<<<<< HEAD
-        private const int execTimeout = 180;// sec
-=======
         private const int execTimeout = 60;// sec
->>>>>>> 5c46e07c
         private string _source;
         private string _remote;
         private string _destination;
@@ -276,24 +272,8 @@
                 else
                 {
                     if (process.ExitCode > 0)
-<<<<<<< HEAD
                     {
                         Log.Error("7Zip Exited Unsuccessfully: " + outputFileName);
-                    }
-                    else
-                    {
-                        try
-                        {
-                            Directory.Delete(file.Key, true);
-                        }
-                        catch (Exception err)
-                        {
-                            Log.Error("Directory.Delete returned error: " + err.Message);
-                        }
-=======
-                    {
-                        Log.Error("7Zip Exited Unsuccessfully: " + outputFileName);
->>>>>>> 5c46e07c
                     }
                 }
 
