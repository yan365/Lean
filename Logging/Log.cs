﻿/*
 * QUANTCONNECT.COM - Democratizing Finance, Empowering Individuals.
 * Lean Algorithmic Trading Engine v2.0. Copyright 2014 QuantConnect Corporation.
 *
 * Licensed under the Apache License, Version 2.0 (the "License");
 * you may not use this file except in compliance with the License.
 * You may obtain a copy of the License at http://www.apache.org/licenses/LICENSE-2.0
 *
 * Unless required by applicable law or agreed to in writing, software
 * distributed under the License is distributed on an "AS IS" BASIS,
 * WITHOUT WARRANTIES OR CONDITIONS OF ANY KIND, either express or implied.
 * See the License for the specific language governing permissions and
 * limitations under the License.
*/

/**********************************************************
* USING NAMESPACES
**********************************************************/
using System;
using System.Threading;
using System.Text;
using System.Collections;

namespace QuantConnect.Logging
{
    /********************************************************
    * CLASS DEFINITIONS
    *********************************************************/
    /// <summary>
    /// Logging management class.
    /// </summary>
    public static class Log
    {
        /********************************************************
        * CLASS VARIABLES
        *********************************************************/
        private static string _lastTraceText = "";
        private static string _lastErrorText = "";
        private static bool _debuggingEnabled;
        private static int _level = 1;
        private static ILogHandler _logHandler;

        /********************************************************
        * CLASS PROPERTIES
        *********************************************************/

        /// <summary>
<<<<<<< HEAD
        ///
=======
        /// Gets or sets the ILogHandler instance used as the global logging implementation.
>>>>>>> 3beb76db
        /// </summary>
        public static ILogHandler LogHandler
        {
            get { return _logHandler; }
            set { _logHandler = value; }
        }

        /// <summary>
        /// Global flag whether to enable debugging logging:
        /// </summary>
        public static bool DebuggingEnabled
        {
            get { return _debuggingEnabled; }
            set { _debuggingEnabled = value; }
        }

        /// <summary>
        /// Set the minimum message level:
        /// </summary>
        public static int DebuggingLevel
        {
            get { return _level; }
            set { _level = value; }
        }

        /********************************************************
        * CLASS METHODS
        *********************************************************/
        /// <summary>
        /// Log error
        /// </summary>
        /// <param name="error">String Error</param>
        /// <param name="overrideMessageFloodProtection">Force sending a message, overriding the "do not flood" directive</param>
        public static void Error(string error, bool overrideMessageFloodProtection = false)
        {
            try
            {
                if (error == _lastErrorText && !overrideMessageFloodProtection) return;
                _logHandler.Error(error);
                _lastErrorText = error; //Stop message flooding filling diskspace.
            }
            catch (Exception err)
            {
                Console.WriteLine("Log.Error(): Error writing error: " + err.Message);
            }
        }


        /// <summary>
        /// Log trace
        /// </summary>
        public static void Trace(string traceText, bool overrideMessageFloodProtection = false)
        {
            try
            {
                if (traceText == _lastTraceText && !overrideMessageFloodProtection) return;
                _logHandler.Trace(traceText);
                _lastTraceText = traceText;
            }
            catch (Exception err)
            {
                Console.WriteLine("Log.Trace(): Error writing trace: " + err.Message);
            }
        }

        /// <summary>
        /// Output to the console, and sleep the thread for a little period to monitor the results.
        /// </summary>
        /// <param name="text"></param>
        /// <param name="level">debug level</param>
        /// <param name="delay"></param>
        public static void Debug(string text, int level = 1, int delay = 0)
        {
            try
            {
                if (!_debuggingEnabled || level < _level) return;
                _logHandler.Debug(text);
                Thread.Sleep(delay);
            }
            catch (Exception err)
            {
                Console.WriteLine("Log.Debug(): Error writing debug: " + err.Message);
            }
        }

        /// <summary>
        /// C# Equivalent of Print_r in PHP:
        /// </summary>
        /// <param name="obj"></param>
        /// <param name="recursion"></param>
        /// <returns></returns>
        public static string VarDump(object obj, int recursion = 0)
        {
            var result = new StringBuilder();

            // Protect the method against endless recursion
            if (recursion < 5)
            {
                // Determine object type
                var t = obj.GetType();

                // Get array with properties for this object
                var properties = t.GetProperties();

                foreach (var property in properties)
                {
                    try
                    {
                        // Get the property value
                        var value = property.GetValue(obj, null);

                        // Create indenting string to put in front of properties of a deeper level
                        // We'll need this when we display the property name and value
                        var indent = String.Empty;
                        const string spaces = "|   ";
                        const string trail = "|...";

                        if (recursion > 0)
                        {
                            indent = new StringBuilder(trail).Insert(0, spaces, recursion - 1).ToString();
                        }

                        if (value != null)
                        {
                            // If the value is a string, add quotation marks
                            var displayValue = value.ToString();
                            if (value is string) displayValue = String.Concat('"', displayValue, '"');

                            // Add property name and value to return string
                            result.AppendFormat("{0}{1} = {2}\n", indent, property.Name, displayValue);

                            try
                            {
                                if (!(value is ICollection))
                                {
                                    // Call var_dump() again to list child properties
                                    // This throws an exception if the current property value
                                    // is of an unsupported type (eg. it has not properties)
                                    result.Append(VarDump(value, recursion + 1));
                                }
                                else
                                {
                                    // 2009-07-29: added support for collections
                                    // The value is a collection (eg. it's an arraylist or generic list)
                                    // so loop through its elements and dump their properties
                                    var elementCount = 0;
                                    foreach (var element in ((ICollection)value))
                                    {
                                        var elementName = String.Format("{0}[{1}]", property.Name, elementCount);
                                        indent = new StringBuilder(trail).Insert(0, spaces, recursion).ToString();

                                        // Display the collection element name and type
                                        result.AppendFormat("{0}{1} = {2}\n", indent, elementName, element);

                                        // Display the child properties
                                        result.Append(VarDump(element, recursion + 2));
                                        elementCount++;
                                    }

                                    result.Append(VarDump(value, recursion + 1));
                                }
                            }
                            catch { }
                        }
                        else
                        {
                            // Add empty (null) property to return string
                            result.AppendFormat("{0}{1} = {2}\n", indent, property.Name, "null");
                        }
                    }
                    catch
                    {
                        // Some properties will throw an exception on property.GetValue()
                        // I don't know exactly why this happens, so for now i will ignore them...
                    }
                }
            }

            return result.ToString();
        }
    }
}<|MERGE_RESOLUTION|>--- conflicted
+++ resolved
@@ -45,17 +45,14 @@
         *********************************************************/
 
         /// <summary>
-<<<<<<< HEAD
-        ///
-=======
         /// Gets or sets the ILogHandler instance used as the global logging implementation.
->>>>>>> 3beb76db
         /// </summary>
         public static ILogHandler LogHandler
         {
             get { return _logHandler; }
             set { _logHandler = value; }
         }
+
 
         /// <summary>
         /// Global flag whether to enable debugging logging:
